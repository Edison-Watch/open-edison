[project]
name = "open-edison"
<<<<<<< HEAD
version = "0.1.88"
=======
version = "0.1.93"
>>>>>>> 7cd2aa27
description = "Open-source MCP security, aggregation, and monitoring. Single-user, self-hosted MCP proxy."
readme = "README.md"
authors = [
    { name = "Hugo Berg", email = "hugo@edison.watch" }
]
dependencies = [
    "pyyaml>=6.0.2",
    "python-dotenv>=1.0.1",
    "loguru>=0.7.3",
    "fastmcp>=2.10.5",
    "fastapi>=0.116.1",
    "uvicorn>=0.35.0",
    "aiohttp>=3.12.14",
    "httpx>=0.28.1",
    "starlette>=0.47.1",
    "sqlalchemy>=2.0.41",
    "aiosqlite>=0.20.0",
    "opentelemetry-api>=1.36.0",
    "opentelemetry-sdk>=1.36.0",
    "opentelemetry-exporter-otlp>=1.36.0",
    "hatchling>=1.27.0",
    "questionary>=2.1.1",
    "python-rapidjson>=1.21",
]
requires-python = ">=3.12"

[project.scripts]
open-edison = "src.cli:main"
open_edison = "src.cli:main"
mcp-importer = "src.mcp_importer.__main__:main"
mcp-importer-quick = "src.mcp_importer.quick_cli:main"

[build-system]
requires = ["hatchling"]
build-backend = "hatchling.build"

[tool.uv]
managed = true

[dependency-groups]
dev = [
    "basedpyright>=1.21.0",
    "ruff>=0.12.3",
    "pytest>=8.3.3",
    "pytest-asyncio>=1.0.0",
    "vulture>=2.11",
    "twine>=5.1.1",
    "ty>=0.0.1a19",
]

 


[tool.hatch.metadata]
allow-direct-references = true

[tool.hatch.build.targets.wheel]
packages = ["src"]
include = [
  "README.md",
  "LICENSE",
  "config.json",
  "tool_permissions.json",
  "resource_permissions.json",
  "prompt_permissions.json",
  "docs/**",
  "desktop_ext/**",
]
artifacts = [
  "src/frontend_dist/**",
  "desktop_ext/open-edison-connector.dxt",
]

[tool.hatch.build.targets.wheel.force-include]
# Ensure the desktop extension directory is present in wheels
"desktop_ext" = "desktop_ext"


[tool.hatch.build.targets.wheel.hooks.custom]
path = "hatch_build.py"


[tool.hatch.build.targets.sdist]
include = [
  "README.md",
  "LICENSE",
  "config.json",
  "tool_permissions.json",
  "resource_permissions.json",
  "prompt_permissions.json",
  "src/**",
  "docs/**",
  "desktop_ext/**",
]
artifacts = [
  "src/frontend_dist/**",
  "desktop_ext/open-edison-connector.dxt",
]

[tool.hatch.build.targets.sdist.force-include]
# Ensure the built DXT is included even if untracked by VCS
"desktop_ext/open-edison-connector.dxt" = "desktop_ext/open-edison-connector.dxt"


[tool.hatch.build.targets.sdist.hooks.custom]
path = "hatch_build.py"

[tool.ruff]
line-length = 100
target-version = "py312"

[tool.ruff.lint]
select = ["E", "F", "W", "C90", "I", "N", "UP", "B", "A", "C4", "PIE", "SIM", "RET"]
ignore = ["E501"]  # Line too long (handled by formatter)

[tool.ruff.format]
quote-style = "double"
indent-style = "space"

[tool.pytest.ini_options]
asyncio_mode = "auto"
testpaths = ["tests"]
addopts = "-v --tb=short"
markers = [
    "slow: marks tests as slow (deselect with '-m \"not slow\"')",
    "integration: marks tests as integration tests",
]

[tool.pyright]
typeCheckingMode = "strict"
useLibraryCodeForTypes = true
include = ["src"]
ignore = [".venv", "tests/**", "alembic", "tests"]
reportMissingTypeStubs = true
reportUnusedFunction = false  # Disable unused function warnings since we have many dynamically registered functions
venvPath = ".venv"
extraPaths = ["src"]

[tool.ty.rules]
possibly-unresolved-reference = "error"
index-out-of-bounds = "error"

[tool.ty.src]
exclude = ["tests/**"]

[tool.vulture]
exclude = ["tests", "src/frontend_dist"]<|MERGE_RESOLUTION|>--- conflicted
+++ resolved
@@ -1,10 +1,6 @@
 [project]
 name = "open-edison"
-<<<<<<< HEAD
-version = "0.1.88"
-=======
-version = "0.1.93"
->>>>>>> 7cd2aa27
+version = "0.1.94"
 description = "Open-source MCP security, aggregation, and monitoring. Single-user, self-hosted MCP proxy."
 readme = "README.md"
 authors = [
