--- conflicted
+++ resolved
@@ -1,10 +1,6 @@
 [project]
 name = "open-edison"
-<<<<<<< HEAD
 version = "0.1.44"
-=======
-version = "0.1.42"
->>>>>>> f9459bbf
 description = "Open-source MCP security, aggregation, and monitoring. Single-user, self-hosted MCP proxy."
 readme = "README.md"
 authors = [
@@ -87,10 +83,6 @@
   "src/frontend_dist/**",
   "docs/**",
 ]
-<<<<<<< HEAD
-=======
-
->>>>>>> f9459bbf
 
 [tool.hatch.build.targets.sdist.hooks.custom]
 path = "hatch_build.py"
