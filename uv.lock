--- conflicted
+++ resolved
@@ -983,11 +983,7 @@
 
 [[package]]
 name = "open-edison"
-<<<<<<< HEAD
-version = "0.1.60"
-=======
 version = "0.1.64"
->>>>>>> d1ffa638
 source = { editable = "." }
 dependencies = [
     { name = "aiohttp" },
