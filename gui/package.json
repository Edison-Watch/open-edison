--- conflicted
+++ resolved
@@ -1,10 +1,6 @@
 {
   "name": "open-edison-desktop",
-<<<<<<< HEAD
   "version": "0.1.121",
-=======
-  "version": "0.1.120",
->>>>>>> d1cec761
   "description": "Open Edison Desktop Application",
   "main": "dist/main.js",
   "scripts": {
