import React, { useState, useEffect } from 'react';
import './theme.css'
import Overview from './Overview';
import McpImportWizard from './components/McpImportWizard';
import LogsView from './components/LogsView';
import { Home, LayoutDashboard, HelpCircle, Wand2, ScrollText } from 'lucide-react';

interface LogEntry {
  timestamp: string;
  message: string;
  type: string;
}

const App: React.FC = () => {
  const [activeTab, setActiveTab] = useState<'overview' | 'dashboard' | 'wizard' | 'logs'>('overview');
  const [logs, setLogs] = useState<LogEntry[]>([]);
  const [isWizardMode, setIsWizardMode] = useState(false);
  const [serverConfig, setServerConfig] = useState<{ host: string; port: number; api_key?: string } | null>(null);
  const [theme, setTheme] = useState<'dark' | 'light' | 'blue'>(() => {
    let stored: 'dark' | 'light' | 'blue' | null = null
    try {
      const raw = window.localStorage?.getItem('app-theme')
      if (raw === 'dark' || raw === 'light' || raw === 'blue') stored = raw
    } catch { /* localStorage may be unavailable under restrictive CSP */ }
    if (stored) return stored
    return 'light'
  })

  const switchTab = (tab: 'overview' | 'dashboard' | 'wizard' | 'logs') => {
    setActiveTab(tab);
  };

  // Pre-load dashboard in background on app startup (for SSE connection)
  useEffect(() => {
    if (window.electronAPI && serverConfig) {
      // Show dashboard offscreen initially to establish SSE connection
      window.electronAPI.showDashboard({
        x: -10000, // Offscreen
        y: -10000,
        width: 1,
        height: 1
      }).then(() => {
        console.log('Dashboard pre-loaded in background for notifications');
        // Immediately hide it if we're not on dashboard tab
        if (activeTab !== 'dashboard') {
          window.electronAPI?.hideDashboard?.();
        }
      }).catch((err) => {
        console.warn('Failed to pre-load dashboard:', err);
      });
    }
  }, [serverConfig]);

  // Manage dashboard visibility based on active tab
  useEffect(() => {
    if (window.electronAPI) {
      if (activeTab === 'dashboard') {
        // Dashboard tab is active, it will be shown by the ref callback
      } else {
        // Hide dashboard when not on dashboard tab
        window.electronAPI.hideDashboard?.();
      }
    }
  }, [activeTab]);

  // Listen for switch-to-dashboard messages from main process (from notification clicks)
  useEffect(() => {
    if (window.electronAPI) {
      window.electronAPI.onSwitchToDashboard(() => {
        setActiveTab('dashboard');
      });
    }
  }, []);

  // Check if we're in wizard mode based on URL query parameter
  useEffect(() => {
    const checkWizardMode = () => {
      const urlParams = new URLSearchParams(window.location.search);
      setIsWizardMode(urlParams.get('wizard') === 'true');
    };

    checkWizardMode();
    window.addEventListener('popstate', checkWizardMode);

    return () => {
      window.removeEventListener('popstate', checkWizardMode);
    };
  }, []);

  // Apply theme to <html> attribute and persist
  useEffect(() => {
    document.documentElement.setAttribute('data-theme', theme)
    try { window.localStorage?.setItem('app-theme', theme) } catch { }
  }, [theme])

  // React to menu-driven theme changes from main process
  useEffect(() => {
    const apply = (payload: { mode: 'light' | 'dark' | 'blue' | 'system'; effective: 'light' | 'dark' | 'blue' }) => {
      setTheme(payload.effective)
    }
    try { window.electronAPI?.onThemeChanged?.(apply) } catch { }
    // Query current theme on mount
    try { window.electronAPI?.getTheme?.().then(t => setTheme(t.effective)) } catch { }
  }, [])

  // Fetch server configuration
  useEffect(() => {
    const fetchServerConfig = async () => {
      if (window.electronAPI && window.electronAPI.getServerConfig) {
        try {
          const config = await window.electronAPI.getServerConfig();
          setServerConfig(config);
        } catch (error) {
          console.error('Failed to fetch server config:', error);
          // Fallback to default values
          setServerConfig({ host: 'localhost', port: 3001 });
        }
      }
    };

    fetchServerConfig();
  }, []);

  // Listen for backend logs at App level to persist across tab switches
  useEffect(() => {
    if (window.electronAPI) {
      window.electronAPI.onBackendLog((log) => {
        // Capture ALL logs (both stderr and stdout) for complete debugging
        const timestamp = new Date().toLocaleTimeString();
        let message = log.message.trim();

        // Extract just the message part (after the last "-") for stderr
        if (log.type === 'stderr' && message.includes(' - ')) {
          const lastDashIndex = message.lastIndexOf(' - ');
          if (lastDashIndex !== -1) {
            message = message.substring(lastDashIndex + 3);
          }
        }

        const logEntry = {
          timestamp,
          message,
          type: log.type
        };
        setLogs(prev => [...prev, logEntry]);
      });
    }

    return () => {
      if (window.electronAPI) {
        window.electronAPI.removeBackendLogListener();
      }
    };
  }, []);

  // If in wizard mode, show only the wizard
  if (isWizardMode) {
    return (
      <McpImportWizard
        onClose={() => {
          // When wizard is closed (X button), always trigger main application startup
          if (window.electronAPI && window.electronAPI.wizardCompleted) {
            window.electronAPI.wizardCompleted();
          }
          if (window.electronAPI && window.electronAPI.closeWindow) {
            window.electronAPI.closeWindow();
          }
        }}
        onImportComplete={(servers) => {
          console.log('Import completed:', servers);
          if (window.electronAPI && window.electronAPI.wizardCompleted) {
            window.electronAPI.wizardCompleted();
          }
        }}
      />
    );
  }

  return (
    <div style={{ 
      height: '100vh', 
      overflow: 'hidden', 
      display: 'flex', 
      background: 'linear-gradient(to bottom right, var(--bg-1) 0%, var(--bg-2) 50%, var(--bg-3) 100%)',
      color: 'var(--text-primary)' 
    }}>
      
      {/* Left Sidebar */}
      <div style={{
        width: '80px',
        background: 'var(--sidebar-bg)',
        display: 'flex',
        flexDirection: 'column',
        alignItems: 'center',
        paddingTop: '4rem',
        paddingBottom: '1.5rem',
        borderRight: '1px solid var(--sidebar-border)'
      }}>
        {/* Navigation Icons */}
        <div style={{ flex: 1, display: 'flex', flexDirection: 'column', gap: '1rem', width: '100%', alignItems: 'center' }}>
          <button
            onClick={() => switchTab('overview')}
            style={{
              width: '48px',
              height: '48px',
              background: activeTab === 'overview' ? 'rgba(139, 92, 246, 0.15)' : 'transparent',
              border: 'none',
              borderRadius: '12px',
              cursor: 'pointer',
              display: 'flex',
              alignItems: 'center',
              justifyContent: 'center',
              transition: 'all 0.2s ease',
              color: activeTab === 'overview' ? 'var(--sidebar-text-active)' : 'var(--sidebar-text)'
            }}
            onMouseEnter={(e) => {
              if (activeTab !== 'overview') {
                e.currentTarget.style.background = 'rgba(100, 116, 139, 0.1)';
              }
            }}
            onMouseLeave={(e) => {
              if (activeTab !== 'overview') {
                e.currentTarget.style.background = 'transparent';
              }
            }}
            title="Overview"
          >
            <Home size={24} />
          </button>

          <button
            onClick={() => switchTab('dashboard')}
            style={{
              width: '48px',
              height: '48px',
              background: activeTab === 'dashboard' ? 'rgba(139, 92, 246, 0.15)' : 'transparent',
              border: 'none',
              borderRadius: '12px',
              cursor: 'pointer',
              display: 'flex',
              alignItems: 'center',
              justifyContent: 'center',
              transition: 'all 0.2s ease',
              color: activeTab === 'dashboard' ? 'var(--sidebar-text-active)' : 'var(--sidebar-text)'
            }}
            onMouseEnter={(e) => {
              if (activeTab !== 'dashboard') {
                e.currentTarget.style.background = 'rgba(100, 116, 139, 0.1)';
              }
            }}
            onMouseLeave={(e) => {
              if (activeTab !== 'dashboard') {
                e.currentTarget.style.background = 'transparent';
              }
            }}
            title="Dashboard"
          >
            <LayoutDashboard size={24} />
          </button>

          <button
            onClick={() => switchTab('wizard')}
            style={{
              width: '48px',
              height: '48px',
              background: activeTab === 'wizard' ? 'rgba(139, 92, 246, 0.15)' : 'transparent',
              border: 'none',
              borderRadius: '12px',
              cursor: 'pointer',
              display: 'flex',
              alignItems: 'center',
              justifyContent: 'center',
              transition: 'all 0.2s ease',
              color: activeTab === 'wizard' ? 'var(--sidebar-text-active)' : 'var(--sidebar-text)'
            }}
            onMouseEnter={(e) => {
              if (activeTab !== 'wizard') {
                e.currentTarget.style.background = 'rgba(100, 116, 139, 0.1)';
              }
            }}
            onMouseLeave={(e) => {
              if (activeTab !== 'wizard') {
                e.currentTarget.style.background = 'transparent';
              }
            }}
            title="Wizard"
          >
            <Wand2 size={24} />
          </button>
        </div>

        <button
          onClick={() => switchTab('logs')}
          style={{
            width: '48px',
            height: '48px',
            background: activeTab === 'logs' ? 'rgba(139, 92, 246, 0.15)' : 'transparent',
            border: 'none',
            borderRadius: '12px',
            cursor: 'pointer',
            display: 'flex',
            alignItems: 'center',
            justifyContent: 'center',
            transition: 'all 0.2s ease',
            color: activeTab === 'logs' ? 'var(--sidebar-text-active)' : 'var(--sidebar-text)',
            marginBottom: '1rem'
          }}
          onMouseEnter={(e) => {
            if (activeTab !== 'logs') {
              e.currentTarget.style.background = 'rgba(100, 116, 139, 0.1)';
            }
          }}
          onMouseLeave={(e) => {
            if (activeTab !== 'logs') {
              e.currentTarget.style.background = 'transparent';
            }
          }}
          title="Logs"
        >
          <ScrollText size={24} />
        </button>

        {/* Help Icon at bottom */}
        <button
          onClick={() => {
            // Trigger help from Overview component
            const event = new CustomEvent('open-help-modal');
            window.dispatchEvent(event);
          }}
          style={{
            width: '48px',
            height: '48px',
            background: 'transparent',
            border: 'none',
            borderRadius: '12px',
            cursor: 'pointer',
            display: 'flex',
            alignItems: 'center',
            justifyContent: 'center',
            transition: 'all 0.2s ease',
            color: 'var(--sidebar-text)'
          }}
          onMouseEnter={(e) => {
            e.currentTarget.style.background = 'rgba(100, 116, 139, 0.1)';
          }}
          onMouseLeave={(e) => {
            e.currentTarget.style.background = 'transparent';
          }}
          title="Contact Support"
        >
          <HelpCircle size={24} />
        </button>

        {/* DevTools button for development mode */}
        {activeTab === 'dashboard' && ((window.electronAPI as any)?.guiMode === 'development') && (
          <button
            onClick={() => { try { window.electronAPI?.openDashboardDevTools?.() } catch { } }}
            style={{
              marginTop: '0.5rem',
              padding: '0.25rem 0.5rem',
              background: '#555a',
              color: 'white',
              border: 'none',
              borderRadius: '4px',
              cursor: 'pointer',
              fontSize: '0.7rem'
            }}
            title="Open Dashboard DevTools"
          >
            Dev
          </button>
        )}
      </div>

<<<<<<< HEAD
      {/* Content */}
      <div style={{ flex: 1, overflow: 'hidden', position: 'relative' }}>
        {activeTab === 'overview' && (
          <div style={{ width: '100%', height: '100%' }}>
            <Overview logs={logs} setLogs={setLogs} logsExpanded={logsExpanded} setLogsExpanded={setLogsExpanded} />
          </div>
        )}
        {activeTab === 'dashboard' && (
          <div
            style={{ position: 'absolute', inset: 0, top: 0, left: 0, right: 0, bottom: 0 }}
            ref={(el) => {
              if (!el) return
              const rect = el.getBoundingClientRect()
              // Position the dashboard view to match the container below the tabs
              window.electronAPI?.showDashboard?.({
                x: Math.round(rect.left),
                y: Math.round(rect.top),
                width: Math.round(rect.width),
                height: Math.round(rect.height)
              })
            }}
          />
        )}
=======
      {/* Main Content Area */}
      <div style={{ flex: 1, overflow: 'hidden', position: 'relative', display: 'flex', flexDirection: 'column' }}>
        {/* Page Title - Draggable Region */}
        <div style={{
          padding: '1.25rem 2.5rem',
          background: 'var(--sidebar-bg)',
          borderBottom: '1px solid var(--sidebar-border)',
          WebkitAppRegion: 'drag',
          WebkitUserSelect: 'none',
          userSelect: 'none'
        } as React.CSSProperties}>
          <h1 style={{
            margin: 0,
            fontSize: '1.375rem',
            fontWeight: '600',
            color: 'var(--text-primary)'
          }}>
            {activeTab === 'overview'
              ? 'Overview'
              : activeTab === 'dashboard'
                ? 'Dashboard'
                : activeTab === 'wizard'
                  ? 'Wizard'
                  : 'Logs'}
          </h1>
        </div>

        {/* Content */}
        <div style={{ flex: 1, overflow: 'hidden', position: 'relative' }}>
          {activeTab === 'overview' && (
            <div
              style={{ width: '100%', height: '100%' }}
              ref={(_el) => {
                try { window.electronAPI?.hideDashboard?.() } catch { }
              }}
            >
              <Overview logs={logs} setLogs={setLogs} />
            </div>
          )}
          {activeTab === 'dashboard' && (
            <div
              style={{ 
                position: 'absolute', 
                top: 0, 
                left: 0, 
                right: 0, 
                bottom: 0,
                width: '100%',
                height: '100%'
              }}
              ref={(_el) => {
                // Dashboard positioning is now handled by hardcoded offsets in main.ts
                // Pass dummy values since main.ts ignores them and uses SIDEBAR_WIDTH_DIP/PAGE_HEADER_HEIGHT_DIP
                try { window.electronAPI?.showDashboard?.({ x: 0, y: 0, width: 0, height: 0 }) } catch { }
              }}
            />
          )}
          {activeTab === 'wizard' && (
            <div
              style={{ 
                width: '100%', 
                height: '100%', 
                overflow: 'auto',
                padding: '2rem 2rem 2rem 2rem'
              }}
            >
              <div style={{
                maxWidth: '800px',
                width: '100%',
                textAlign: 'center',
                margin: '0 auto'
              }}>
                {/* Wizard Icon */}
                <div style={{
                  display: 'flex',
                  justifyContent: 'center',
                  marginBottom: '1.5rem'
                }}>
                  <div style={{
                    background: 'rgba(139, 92, 246, 0.15)',
                    borderRadius: '50%',
                    padding: '1.5rem',
                    display: 'inline-flex',
                    alignItems: 'center',
                    justifyContent: 'center'
                  }}>
                    <Wand2 size={48} color="#8b5cf6" />
                  </div>
                </div>

                {/* Title */}
                <h2 style={{
                  fontSize: '1.5rem',
                  fontWeight: '600',
                  color: 'var(--text-primary)',
                  marginBottom: '1rem'
                }}>
                  MCP Server Import Wizard
                </h2>

                {/* Description */}
                <p style={{
                  fontSize: '1rem',
                  lineHeight: '1.6',
                  color: 'var(--text-secondary)',
                  marginBottom: '1.5rem'
                }}>
                  The Wizard helps you quickly set up Open Edison by importing your existing MCP server configurations.
                </p>

                {/* Features List */}
                <div style={{
                  background: 'var(--card-bg)',
                  border: '1px solid var(--card-border)',
                  borderRadius: '12px',
                  padding: '1.5rem',
                  marginBottom: '2rem',
                  textAlign: 'left'
                }}>
                  <h3 style={{
                    fontSize: '1.125rem',
                    fontWeight: '600',
                    color: 'var(--text-primary)',
                    marginBottom: '1.25rem',
                    textAlign: 'center'
                  }}>
                    What the Wizard Does
                  </h3>
                  
                  <div style={{
                    display: 'flex',
                    flexDirection: 'column',
                    gap: '1rem'
                  }}>
                    <div style={{ display: 'flex', gap: '0.875rem', alignItems: 'flex-start' }}>
                      <div style={{
                        background: 'rgba(139, 92, 246, 0.1)',
                        borderRadius: '8px',
                        padding: '0.5rem',
                        flexShrink: 0
                      }}>
                        <span style={{ fontSize: '1.25rem' }}>📥</span>
                      </div>
                      <div>
                        <h4 style={{
                          fontSize: '1rem',
                          fontWeight: '600',
                          color: 'var(--text-primary)',
                          marginBottom: '0.25rem'
                        }}>
                          Import MCP Servers
                        </h4>
                        <p style={{
                          fontSize: '0.875rem',
                          color: 'var(--text-muted)',
                          margin: 0
                        }}>
                          Automatically detect and import your MCP server configurations from <strong>VS Code</strong>, <strong>Cursor</strong>, <strong>Claude Desktop</strong>, and <strong>Claude Code</strong>.
                        </p>
                      </div>
                    </div>

                    <div style={{ display: 'flex', gap: '0.875rem', alignItems: 'flex-start' }}>
                      <div style={{
                        background: 'rgba(139, 92, 246, 0.1)',
                        borderRadius: '8px',
                        padding: '0.5rem',
                        flexShrink: 0
                      }}>
                        <span style={{ fontSize: '1.25rem' }}>🔄</span>
                      </div>
                      <div>
                        <h4 style={{
                          fontSize: '1rem',
                          fontWeight: '600',
                          color: 'var(--text-primary)',
                          marginBottom: '0.25rem'
                        }}>
                          Replace with Open Edison (Recommended)
                        </h4>
                        <p style={{
                          fontSize: '0.875rem',
                          color: 'var(--text-muted)',
                          margin: 0
                        }}>
                          After importing, you can replace your existing MCP configurations with the Open Edison MCP server. This centralizes all your tools in one place with powerful features like permissions management and logging.
                        </p>
                      </div>
                    </div>

                    <div style={{ display: 'flex', gap: '0.875rem', alignItems: 'flex-start' }}>
                      <div style={{
                        background: 'rgba(139, 92, 246, 0.1)',
                        borderRadius: '8px',
                        padding: '0.5rem',
                        flexShrink: 0
                      }}>
                        <span style={{ fontSize: '1.25rem' }}>💾</span>
                      </div>
                      <div>
                        <h4 style={{
                          fontSize: '1rem',
                          fontWeight: '600',
                          color: 'var(--text-primary)',
                          marginBottom: '0.25rem'
                        }}>
                          Safe Backups
                        </h4>
                        <p style={{
                          fontSize: '0.875rem',
                          color: 'var(--text-muted)',
                          margin: 0
                        }}>
                          Your original configurations are automatically backed up before any changes are made. You can always restore them if needed.
                        </p>
                      </div>
                    </div>
                  </div>
                </div>

                {/* Run Wizard Button */}
                <button
                  onClick={async () => {
                    try {
                      if (window.electronAPI && window.electronAPI.openWizardWindow) {
                        const response = await window.electronAPI.openWizardWindow();
                        if (!response.success) {
                          console.error('Failed to open wizard:', response.error);
                        }
                      }
                    } catch (error) {
                      console.error('Error opening wizard:', error);
                    }
                  }}
                  style={{
                    background: 'linear-gradient(135deg, #8b5cf6 0%, #7c3aed 100%)',
                    color: 'white',
                    border: 'none',
                    padding: '0.875rem 2.5rem',
                    borderRadius: '10px',
                    cursor: 'pointer',
                    fontSize: '1rem',
                    fontWeight: '600',
                    transition: 'all 0.2s ease',
                    display: 'inline-flex',
                    alignItems: 'center',
                    gap: '0.625rem',
                    boxShadow: '0 4px 16px rgba(139, 92, 246, 0.4)'
                  }}
                  onMouseEnter={(e) => {
                    e.currentTarget.style.transform = 'translateY(-2px)';
                    e.currentTarget.style.boxShadow = '0 8px 24px rgba(139, 92, 246, 0.5)';
                  }}
                  onMouseLeave={(e) => {
                    e.currentTarget.style.transform = 'translateY(0)';
                    e.currentTarget.style.boxShadow = '0 4px 16px rgba(139, 92, 246, 0.4)';
                  }}
                >
                  <Wand2 size={20} />
                  Run Wizard
                </button>

                {/* Info note */}
                <p style={{
                  fontSize: '0.8125rem',
                  color: 'var(--text-muted)',
                  marginTop: '1.25rem',
                  fontStyle: 'italic'
                }}>
                  The wizard will guide you through the import process step by step
                </p>
              </div>
            </div>
          )}
          {activeTab === 'logs' && (
            <div style={{ width: '100%', height: '100%', padding: '1.5rem 2.5rem', overflow: 'hidden' }}>
              <LogsView logs={logs} autoScrollDefault={true} />
            </div>
          )}
        </div>
>>>>>>> a641473b
      </div>
    </div>
  );
};

export default App;<|MERGE_RESOLUTION|>--- conflicted
+++ resolved
@@ -29,48 +29,6 @@
   const switchTab = (tab: 'overview' | 'dashboard' | 'wizard' | 'logs') => {
     setActiveTab(tab);
   };
-
-  // Pre-load dashboard in background on app startup (for SSE connection)
-  useEffect(() => {
-    if (window.electronAPI && serverConfig) {
-      // Show dashboard offscreen initially to establish SSE connection
-      window.electronAPI.showDashboard({
-        x: -10000, // Offscreen
-        y: -10000,
-        width: 1,
-        height: 1
-      }).then(() => {
-        console.log('Dashboard pre-loaded in background for notifications');
-        // Immediately hide it if we're not on dashboard tab
-        if (activeTab !== 'dashboard') {
-          window.electronAPI?.hideDashboard?.();
-        }
-      }).catch((err) => {
-        console.warn('Failed to pre-load dashboard:', err);
-      });
-    }
-  }, [serverConfig]);
-
-  // Manage dashboard visibility based on active tab
-  useEffect(() => {
-    if (window.electronAPI) {
-      if (activeTab === 'dashboard') {
-        // Dashboard tab is active, it will be shown by the ref callback
-      } else {
-        // Hide dashboard when not on dashboard tab
-        window.electronAPI.hideDashboard?.();
-      }
-    }
-  }, [activeTab]);
-
-  // Listen for switch-to-dashboard messages from main process (from notification clicks)
-  useEffect(() => {
-    if (window.electronAPI) {
-      window.electronAPI.onSwitchToDashboard(() => {
-        setActiveTab('dashboard');
-      });
-    }
-  }, []);
 
   // Check if we're in wizard mode based on URL query parameter
   useEffect(() => {
@@ -372,31 +330,6 @@
         )}
       </div>
 
-<<<<<<< HEAD
-      {/* Content */}
-      <div style={{ flex: 1, overflow: 'hidden', position: 'relative' }}>
-        {activeTab === 'overview' && (
-          <div style={{ width: '100%', height: '100%' }}>
-            <Overview logs={logs} setLogs={setLogs} logsExpanded={logsExpanded} setLogsExpanded={setLogsExpanded} />
-          </div>
-        )}
-        {activeTab === 'dashboard' && (
-          <div
-            style={{ position: 'absolute', inset: 0, top: 0, left: 0, right: 0, bottom: 0 }}
-            ref={(el) => {
-              if (!el) return
-              const rect = el.getBoundingClientRect()
-              // Position the dashboard view to match the container below the tabs
-              window.electronAPI?.showDashboard?.({
-                x: Math.round(rect.left),
-                y: Math.round(rect.top),
-                width: Math.round(rect.width),
-                height: Math.round(rect.height)
-              })
-            }}
-          />
-        )}
-=======
       {/* Main Content Area */}
       <div style={{ flex: 1, overflow: 'hidden', position: 'relative', display: 'flex', flexDirection: 'column' }}>
         {/* Page Title - Draggable Region */}
@@ -677,7 +610,6 @@
             </div>
           )}
         </div>
->>>>>>> a641473b
       </div>
     </div>
   );
