--- conflicted
+++ resolved
@@ -98,17 +98,7 @@
   setDashboardBounds: (bounds: { x: number; y: number; width: number; height: number }) => ipcRenderer.invoke('dashboard-set-bounds', bounds),
   hideDashboard: () => ipcRenderer.invoke('dashboard-hide'),
   refreshDashboard: () => ipcRenderer.invoke('dashboard-refresh'),
-  openDashboardDevTools: () => ipcRenderer.invoke('dashboard-open-devtools'),
-
-  // System notifications for approve/deny actions
-  showSystemNotification: (payload: { sessionId: string; kind: 'tool' | 'resource' | 'prompt'; name: string; reason?: string; title: string; body: string }) =>
-    ipcRenderer.invoke('show-system-notification', payload),
-  onNotificationActionCompleted: (callback: (data: { sessionId: string; kind: string; name: string; action: string }) => void) => {
-    ipcRenderer.on('notification-action-completed', (_event, data) => callback(data))
-  },
-  onSwitchToDashboard: (callback: () => void) => {
-    ipcRenderer.on('switch-to-dashboard', () => callback())
-  }
+  openDashboardDevTools: () => ipcRenderer.invoke('dashboard-open-devtools')
   ,
   // Theme events
   onThemeChanged: (callback: (payload: { mode: 'light' | 'dark' | 'blue' | 'system'; effective: 'light' | 'dark' | 'blue' }) => void) => {
@@ -169,16 +159,8 @@
       hideDashboard: () => Promise<{ success: boolean }>
       refreshDashboard: () => Promise<{ success: boolean; error?: string }>
       openDashboardDevTools: () => Promise<{ success: boolean; error?: string }>
-<<<<<<< HEAD
-      showSystemNotification: (payload: { sessionId: string; kind: 'tool' | 'resource' | 'prompt'; name: string; reason?: string; title: string; body: string }) => Promise<{ success: boolean; notificationId?: string; error?: string }>
-      onNotificationActionCompleted: (callback: (data: { sessionId: string; kind: string; name: string; action: string }) => void) => void
-      onSwitchToDashboard: (callback: () => void) => void
-      onThemeChanged: (callback: (payload: { mode: 'light' | 'dark' | 'system'; effective: 'light' | 'dark' }) => void) => void
-      getTheme: () => Promise<{ mode: 'light' | 'dark' | 'system'; effective: 'light' | 'dark' }>
-=======
       onThemeChanged: (callback: (payload: { mode: 'light' | 'dark' | 'blue' | 'system'; effective: 'light' | 'dark' | 'blue' }) => void) => void
       getTheme: () => Promise<{ mode: 'light' | 'dark' | 'blue' | 'system'; effective: 'light' | 'dark' | 'blue' }>
->>>>>>> a641473b
       checkForUpdates: () => Promise<{ ok: boolean; result?: any; error?: string }>
       installUpdates: () => Promise<{ ok: boolean; error?: string }>
       onUpdateStatus: (callback: (status: string, info?: any) => void) => void
