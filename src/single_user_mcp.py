"""
Single User MCP Server

FastMCP instance for the single-user Open Edison setup.
Handles MCP protocol communication with running servers using a unified composite proxy.
"""

import asyncio
import time
from typing import Any, TypedDict

from fastmcp import Client as FastMCPClient
from fastmcp import Context, FastMCP

# Low level FastMCP imports
from fastmcp.tools.tool import Tool
from fastmcp.tools.tool_transform import (
    apply_transformations_to_tools,
)
from loguru import logger as log

from src.config import Config, MCPServerConfig
from src.middleware.session_tracking import (
    SessionTrackingMiddleware,
    get_current_session_data_tracker,
)
from src.oauth_manager import OAuthManager, OAuthStatus, get_oauth_manager
from src.permissions import Permissions, PermissionsError


class MountedServerInfo(TypedDict):
    """Type definition for mounted server information."""

    config: MCPServerConfig  # noqa
    proxy: FastMCP[Any] | None


class ServerStatusInfo(TypedDict):
    """Type definition for server status information."""

    name: str
    config: dict[str, str | list[str] | bool | dict[str, str] | None]  # noqa
    mounted: bool


# Module level because needs to be read by permissions etc
mounted_servers: dict[str, MountedServerInfo] = {}


class SingleUserMCP(FastMCP[Any]):
    """
    Single-user MCP server implementation for Open Edison.

    This class extends FastMCP to handle MCP protocol communication
    in a single-user environment using a unified composite proxy approach.
    All enabled MCP servers are mounted through a single FastMCP composite proxy.
    """

    def __init__(self):
        # Disable error masking so upstream error details are preserved in responses
        super().__init__(name="open-edison-single-user", mask_error_details=False)

        # Add session tracking middleware for data access monitoring
        self.add_middleware(SessionTrackingMiddleware())

        # Add built-in demo tools
        self._setup_demo_tools()
        self._setup_demo_resources()
        self._setup_demo_prompts()

    def _convert_to_fastmcp_config(self, enabled_servers: list[MCPServerConfig]) -> dict[str, Any]:
        """
        Convert Open Edison config format to FastMCP MCPConfig format.

        Args:
            enabled_servers: List of enabled MCP server configurations

        Returns:
            Dictionary in FastMCP MCPConfig format for composite proxy
        """
        mcp_servers: dict[str, dict[str, Any]] = {}

        for server_config in enabled_servers:
            server_entry: dict[str, Any] = {
                "command": server_config.command,
                "args": server_config.args,
                "env": server_config.env or {},
            }

            # Add roots if specified
            if server_config.roots:
                server_entry["roots"] = server_config.roots

            mcp_servers[server_config.name] = server_entry

        return {"mcpServers": mcp_servers}

    async def create_composite_proxy(self, enabled_servers: list[MCPServerConfig]) -> bool:
        """
        Create a unified composite proxy for all enabled MCP servers.

        This replaces individual server mounting with a single FastMCP composite proxy
        that handles all configured servers with automatic namespacing.

        Args:
            enabled_servers: List of enabled MCP server configurations

        Returns:
            True if composite proxy was created successfully, False otherwise
        """
        if not enabled_servers:
            log.info("No real servers to mount in composite proxy")
            return True

        oauth_manager = get_oauth_manager()

        for server_config in enabled_servers:
            server_name = server_config.name

            # Skip if this server would produce an empty config (e.g., misconfigured)
            fastmcp_config = self._convert_to_fastmcp_config([server_config])
            if not fastmcp_config.get("mcpServers"):
                log.warning(f"Skipping server '{server_name}' due to empty MCP config")
                continue

            try:
                await self._mount_single_server(server_config, fastmcp_config, oauth_manager)
            except Exception as e:
                log.error(f"❌ Failed to mount server {server_name}: {e}")
                # Continue with other servers even if one fails
                continue

        log.info(
            f"✅ Created composite proxy with {len(enabled_servers)} servers ({mounted_servers.keys()})"
        )
        return True

    async def _mount_single_server(
        self,
        server_config: MCPServerConfig,
        fastmcp_config: dict[str, Any],
        oauth_manager: OAuthManager,
    ) -> None:
        """Mount a single MCP server with appropriate OAuth handling."""
        server_name = server_config.name

        # Check OAuth requirements for this server
        remote_url = server_config.get_remote_url()
        oauth_info = await oauth_manager.check_oauth_requirement(server_name, remote_url)

        client_timeout = 10
        # Create proxy based on server type to avoid union type issues
        if server_config.is_remote_server():
            # Handle remote servers (with or without OAuth)
            if not remote_url:
                log.error(f"❌ Remote server {server_name} has no URL")
                return

            if oauth_info.status == OAuthStatus.AUTHENTICATED:
                # Remote server with OAuth authentication
                oauth_auth = oauth_manager.get_oauth_auth(
                    server_name,
                    remote_url,
                    server_config.oauth_scopes,
                    server_config.oauth_client_name,
                )
                if oauth_auth:
                    client = FastMCPClient(
                        remote_url,
                        auth=oauth_auth,
                        timeout=client_timeout,
                    )
                    log.info(
                        f"🔐 Created remote client with OAuth authentication for {server_name}"
                    )
                else:
                    client = FastMCPClient(remote_url, timeout=client_timeout)
                    log.warning(
                        f"⚠️ OAuth auth creation failed, using unauthenticated client for {server_name}"
                    )
            else:
                # Remote server without OAuth or needs auth
                client = FastMCPClient(remote_url, timeout=client_timeout)
                log.info(f"🌐 Created remote client for {server_name}")

            # Log OAuth status warnings
            if oauth_info.status == OAuthStatus.NEEDS_AUTH:
                log.warning(
                    f"⚠️ Server {server_name} requires OAuth but no valid tokens found. "
                    f"Server will be mounted without authentication and may fail."
                )
            elif oauth_info.status == OAuthStatus.ERROR:
                log.warning(f"⚠️ OAuth check failed for {server_name}: {oauth_info.error_message}")

            # Create proxy from remote client
            proxy = FastMCP.as_proxy(client)

        else:
            # Local server - create proxy directly from config (avoids union type issue)
            log.info(f"🔧 Creating local process proxy for {server_name}")
            proxy = FastMCP.as_proxy(fastmcp_config)

        super().mount(proxy, prefix=server_name)
        mounted_servers[server_name] = MountedServerInfo(config=server_config, proxy=proxy)

        server_type = "remote" if server_config.is_remote_server() else "local"
        log.info(
            f"✅ Mounted {server_type} server {server_name} (OAuth: {oauth_info.status.value})"
        )

    async def get_mounted_servers(self) -> list[ServerStatusInfo]:
        """Get list of currently mounted servers."""
        return [
            ServerStatusInfo(name=name, config=mounted["config"].__dict__, mounted=True)
            for name, mounted in mounted_servers.items()
        ]

    async def mount_server(self, server_name: str) -> bool:
        """
        Mount a server by name if not already mounted.

        Returns True if newly mounted, False if it was already mounted or failed.
        """
        if server_name in mounted_servers:
            log.info(f"🔁 Server {server_name} already mounted")
            return False

        # Find server configuration
        server_config: MCPServerConfig | None = next(
            (s for s in Config().mcp_servers if s.name == server_name), None
        )

        if server_config is None:
            log.error(f"❌ Server configuration not found: {server_name}")
            return False

        # Build minimal FastMCP backend config for just this server
        fastmcp_config = self._convert_to_fastmcp_config([server_config])
        if not fastmcp_config.get("mcpServers"):
            log.error(f"❌ Invalid/empty MCP config for server: {server_name}")
            return False

        try:
            oauth_manager = get_oauth_manager()
            await self._mount_single_server(server_config, fastmcp_config, oauth_manager)
            ## Warm lists after mount
            # _ = await self._tool_manager.list_tools()
            # _ = await self._resource_manager.list_resources()
            # _ = await self._prompt_manager.list_prompts()
            return True
        except Exception as e:  # noqa: BLE001
            log.error(f"❌ Failed to mount server {server_name}: {e}")
            return False

    async def unmount(self, server_name: str, rewarm_caches: bool = False) -> bool:
        """
        Unmount a previously mounted server by name.

        Returns True if it was unmounted, False if it wasn't mounted.
        """
        info = mounted_servers.pop(server_name, None)
        if info is None:
            log.info(f"ℹ️  Server {server_name} was not mounted")
            return False

        proxy = info.get("proxy")

        # Manually remove from FastMCP managers' mounted lists
        for manager_name in ("_tool_manager", "_resource_manager", "_prompt_manager"):
            manager = getattr(self, manager_name, None)
            mounted_list = getattr(manager, "_mounted_servers", None)
            if mounted_list is None:
                continue

            # Prefer removing by both prefix and object identity; fallback to prefix-only
            new_list = [
                m
                for m in mounted_list
                if not (m.prefix == server_name and (proxy is None or m.server is proxy))
            ]
            if len(new_list) == len(mounted_list):
                new_list = [m for m in mounted_list if m.prefix != server_name]

            mounted_list[:] = new_list

        # Invalidate and warm lists to ensure reload
        if rewarm_caches:
            _ = await self._tool_manager.list_tools()
            _ = await self._resource_manager.list_resources()
            _ = await self._prompt_manager.list_prompts()

        log.info(f"🧹 Unmounted server {server_name} and cleared references")
        return True

    async def list_all_servers_tools_parallel(self) -> list[Tool]:
        """Reload all servers' tools in parallel.
        Reimplements FastMCP's ToolManager._list_tools method with parallel execution.
        """

        # Execute all server reloads in parallel
        list_tasks = [
            server.server._list_tools()
            for server in self._tool_manager._mounted_servers  # type: ignore
        ]

        log.debug(f"Starting reload for {len(list_tasks)} servers' tools in parallel")
        start_time = time.perf_counter()
        all_tools: dict[str, Tool] = {}
        if list_tasks:
            # Use return_exceptions=True to prevent one failing server from breaking everything
            tools_lists = await asyncio.gather(*list_tasks, return_exceptions=True)
            for server, tools_result in zip(
                self._tool_manager._mounted_servers, tools_lists, strict=False
            ):  # type: ignore
                if isinstance(tools_result, Exception):
                    log.warning(f"Failed to get tools from server {server.prefix}: {tools_result}")
                    continue

                tools_list = tools_result
                if not tools_list or not isinstance(tools_list, list):
                    continue

                tools_dict = {t.key: t for t in tools_list}  # type: ignore
                if server.prefix:
                    for tool in tools_dict.values():
                        prefixed_tool = tool.model_copy(  # type: ignore
                            key=f"{server.prefix}_{tool.key}"  # type: ignore
                        )
                        all_tools[prefixed_tool.key] = prefixed_tool  # type: ignore
                else:
                    all_tools.update(tools_dict)  # type: ignore
            log.debug(
                f"Saved {len(all_tools)} tools from {len([r for r in tools_lists if not isinstance(r, Exception)])} servers"
            )
        else:
            all_tools = {}

        # Add local tools
        all_tools.update(self._tool_manager._tools)  # type: ignore

        transformed_tools = apply_transformations_to_tools(
            tools=all_tools,
            transformations=self._tool_manager.transformations,
        )

        final_tools_list = list(transformed_tools.values())

        end_time = time.perf_counter()
        log.debug(f"Time taken to reload all servers' tools: {end_time - start_time:.1f} seconds")
        return final_tools_list

    async def list_all_servers_components_parallel(self) -> None:
        """Reload all servers' components in parallel."""

        # Reload a server's components in parallel
        async def list_server_components(server: Any) -> None:
            log.debug(f"Reloading all components for server {server.prefix} in parallel...")
            server_time = time.perf_counter()

            # Run all three list operations in parallel
            await asyncio.gather(
                server.server._list_tools(),
                server.server._list_resources(),
                server.server._list_prompts(),
                return_exceptions=True,
            )
            log.debug("Reloading complete")
            log.debug(
                f"Time taken to reload server {server.prefix}: {time.perf_counter() - server_time:.1f} seconds"
            )

        # Execute all server reloads in parallel
        list_tasks = [
            list_server_components(server)
            for server in self._tool_manager._mounted_servers  # type: ignore
        ]

        log.debug(f"Starting reload for {len(list_tasks)} servers' components in parallel")
        start_time = time.perf_counter()
        if list_tasks:
            # Use return_exceptions=True to prevent one failing server from breaking everything
            results = await asyncio.gather(*list_tasks, return_exceptions=True)
            # Log any exceptions that occurred
            for i, result in enumerate(results):
                if isinstance(result, Exception):
                    server = self._tool_manager._mounted_servers[i]  # type: ignore
                    log.warning(f"Failed to reload components for server {server.prefix}: {result}")
        end_time = time.perf_counter()
        log.debug(
            f"Time taken to reload all servers' components: {end_time - start_time:.1f} seconds"
        )

    async def initialize(self, rewarm_caches: bool = False) -> None:
        """Initialize the FastMCP server using unified composite proxy approach.

        Args:
            rewarm_caches: Whether to rewarm the caches after unmounting and remounting servers
        """
        log.info("Initializing Single User MCP server with composite proxy")
        log.debug(f"Available MCP servers in config: {[s.name for s in Config().mcp_servers]}")

        # Get all enabled servers
        enabled_servers = [s for s in Config().mcp_servers if s.enabled]
        log.info(
            f"Found {len(enabled_servers)} enabled servers: {[s.name for s in enabled_servers]}"
        )

<<<<<<< HEAD
        # Figure out which servers are to be unmounted
        enabled_server_names = {s.name for s in enabled_servers}
        servers_to_unmount = [s for s in mounted_servers if s not in enabled_server_names]

        # Figure out which servers are to be mounted
        servers_to_mount = [s.name for s in enabled_servers if s.name not in mounted_servers]

        # Unmount those servers
        for server_name in servers_to_unmount:
            await self.unmount(server_name)
=======
        # Unmount all servers
        for server_name in list(mounted_servers.keys()):
            await self.unmount(server_name, rewarm_caches=False)
>>>>>>> d8c3ed89

        # Mount those servers
        for server_name in servers_to_mount:
            await self.mount_server(server_name)

        ## Create composite proxy for all real servers
        # success = await self.create_composite_proxy(enabled_servers)
        # if not success:
        #    log.error("Failed to create composite proxy")
        #    return

<<<<<<< HEAD
        log.info("✅ Single User MCP server initialized with composite proxy")

        if False and rewarm_caches:
            # Invalidate and warm lists to ensure reload
            log.debug("Reloading tool list...")
            _ = await self._tool_manager.list_tools()
            log.debug("Reloading resource list...")
            _ = await self._resource_manager.list_resources()
            log.debug("Reloading prompt list...")
            _ = await self._prompt_manager.list_prompts()
            log.debug("Reloading complete")
=======
        if rewarm_caches:
            await self.list_all_servers_components_parallel()
>>>>>>> d8c3ed89

        log.info("✅ Single User MCP server initialized with composite proxy")

    def _calculate_risk_level(self, trifecta: dict[str, bool]) -> str:
        """
        Calculate a human-readable risk level based on trifecta flags.

        Args:
            trifecta: Dictionary with the three trifecta flags

        Returns:
            Risk level as string
        """
        risk_count = sum(
            [
                trifecta.get("has_private_data_access", False),
                trifecta.get("has_untrusted_content_exposure", False),
                trifecta.get("has_external_communication", False),
            ]
        )

        risk_levels = {
            0: "LOW",
            1: "MEDIUM",
            2: "HIGH",
        }
        return risk_levels.get(risk_count, "CRITICAL")

    def _setup_demo_tools(self) -> None:
        """Set up built-in demo tools for testing."""

        @self.tool()  # noqa
        def builtin_echo(text: str) -> str:
            """
            Echo back the provided text.

            Args:
                text: The text to echo back

            Returns:
                The same text that was provided
            """
            log.info(f"🔊 Echo tool called with: {text}")
            return f"Echo: {text}"

        @self.tool()  # noqa
        def builtin_get_server_info() -> dict[str, str | list[str] | int]:
            """
            Get information about the Open Edison server.

            Returns:
                Dictionary with server information
            """
            log.info("ℹ️  Server info tool called")
            return {
                "name": "Open Edison Single User",
                "version": Config().version,
                "mounted_servers": list(mounted_servers.keys()),
                "total_mounted": len(mounted_servers),
            }

        @self.tool()  # noqa
        def builtin_get_security_status() -> dict[str, Any]:
            """
            Get the current session's security status and data access summary.

            Returns:
                Dictionary with security information including lethal trifecta status
            """
            log.info("🔒 Security status tool called")

            tracker = get_current_session_data_tracker()
            if tracker is None:
                return {"error": "No active session found", "security_status": "unknown"}

            security_data = tracker.to_dict()
            trifecta = security_data["lethal_trifecta"]

            # Add human-readable status
            security_data["security_status"] = (
                "HIGH_RISK" if trifecta["trifecta_achieved"] else "MONITORING"
            )
            security_data["risk_level"] = self._calculate_risk_level(trifecta)

            return security_data

        @self.tool()  # noqa
        async def builtin_get_available_tools() -> list[str]:
            """
            Get a list of all available tools. Use this tool to get an updated list of available tools.
            """
            tool_list = await self.list_all_servers_tools_parallel()
            available_tools: list[str] = []
            log.trace(f"Raw tool list: {tool_list}")
            perms = Permissions()
            for tool in tool_list:
                # Use the prefixed key (e.g., "filesystem_read_file") to match flattened permissions
                perm_key = tool.key
                try:
                    is_enabled: bool = perms.is_tool_enabled(perm_key)
                except PermissionsError:
                    # Unknown in permissions → treat as disabled
                    is_enabled = False
                if is_enabled:
                    # Return the invocable name (key), which matches the MCP-exposed name
                    available_tools.append(tool.key)
            return available_tools

        @self.tool()  # noqa
        async def builtin_tools_changed(ctx: Context) -> str:
            """
            Notify the MCP client that the tool list has changed. You should call this tool periodically
            to ensure the client has the latest list of available tools.
            """
            await ctx.send_tool_list_changed()
            await ctx.send_resource_list_changed()
            await ctx.send_prompt_list_changed()

            return "Notifications sent"

        log.info(
            "✅ Added built-in demo tools: echo, get_server_info, get_security_status, builtin_get_available_tools, builtin_tools_changed"
        )

    def _setup_demo_resources(self) -> None:
        """Set up built-in demo resources for testing."""

        @self.resource("config://app")  # noqa
        def builtin_get_app_config() -> dict[str, Any]:
            """Get application configuration."""
            return {
                "version": Config().version,
                "mounted_servers": list(mounted_servers.keys()),
                "total_mounted": len(mounted_servers),
            }

        log.info("✅ Added built-in demo resources: config://app")

    def _setup_demo_prompts(self) -> None:
        """Set up built-in demo prompts for testing."""

        @self.prompt()  # noqa
        def builtin_summarize_text(text: str) -> str:
            """Create a prompt to summarize the given text."""
            return f"""
        Please provide a concise, one-paragraph summary of the following text:

        {text}

        Focus on the main points and key takeaways.
        """

        log.info("✅ Added built-in demo prompts: summarize_text")<|MERGE_RESOLUTION|>--- conflicted
+++ resolved
@@ -310,8 +310,10 @@
             # Use return_exceptions=True to prevent one failing server from breaking everything
             tools_lists = await asyncio.gather(*list_tasks, return_exceptions=True)
             for server, tools_result in zip(
-                self._tool_manager._mounted_servers, tools_lists, strict=False
-            ):  # type: ignore
+                self._tool_manager._mounted_servers,  # type: ignore
+                tools_lists,
+                strict=False,
+            ):
                 if isinstance(tools_result, Exception):
                     log.warning(f"Failed to get tools from server {server.prefix}: {tools_result}")
                     continue
@@ -405,7 +407,6 @@
             f"Found {len(enabled_servers)} enabled servers: {[s.name for s in enabled_servers]}"
         )
 
-<<<<<<< HEAD
         # Figure out which servers are to be unmounted
         enabled_server_names = {s.name for s in enabled_servers}
         servers_to_unmount = [s for s in mounted_servers if s not in enabled_server_names]
@@ -416,11 +417,6 @@
         # Unmount those servers
         for server_name in servers_to_unmount:
             await self.unmount(server_name)
-=======
-        # Unmount all servers
-        for server_name in list(mounted_servers.keys()):
-            await self.unmount(server_name, rewarm_caches=False)
->>>>>>> d8c3ed89
 
         # Mount those servers
         for server_name in servers_to_mount:
@@ -432,22 +428,8 @@
         #    log.error("Failed to create composite proxy")
         #    return
 
-<<<<<<< HEAD
-        log.info("✅ Single User MCP server initialized with composite proxy")
-
-        if False and rewarm_caches:
-            # Invalidate and warm lists to ensure reload
-            log.debug("Reloading tool list...")
-            _ = await self._tool_manager.list_tools()
-            log.debug("Reloading resource list...")
-            _ = await self._resource_manager.list_resources()
-            log.debug("Reloading prompt list...")
-            _ = await self._prompt_manager.list_prompts()
-            log.debug("Reloading complete")
-=======
         if rewarm_caches:
             await self.list_all_servers_components_parallel()
->>>>>>> d8c3ed89
 
         log.info("✅ Single User MCP server initialized with composite proxy")
 
