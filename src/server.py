"""
Open Edison MCP Proxy Server
Main server entrypoint for FastAPI and FastMCP integration.
See README for usage and configuration details.
"""

import asyncio
import json
import traceback
from collections.abc import Awaitable, Callable, Coroutine
from contextlib import suppress
from pathlib import Path
from typing import Any, Literal, cast

import uvicorn
from fastapi import Depends, FastAPI, HTTPException, status
from fastapi.middleware.cors import CORSMiddleware
from fastapi.responses import (
    FileResponse,
    JSONResponse,
    RedirectResponse,
    Response,
    StreamingResponse,
)
from fastapi.security import HTTPAuthorizationCredentials, HTTPBearer
from fastapi.staticfiles import StaticFiles
from fastmcp import Client as FastMCPClient
from fastmcp import FastMCP
from fastmcp.client.auth import OAuth
from loguru import logger as log
from pydantic import BaseModel, Field

from src import events
from src.config import Config, MCPServerConfig, clear_json_file_cache
from src.config import get_config_dir as _get_cfg_dir  # type: ignore[attr-defined]
from src.middleware.session_tracking import (
    MCPSessionModel,
    create_db_session,
)
from src.oauth_manager import OAuthStatus, get_oauth_manager
from src.oauth_override import OpenEdisonOAuth
from src.single_user_mcp import SingleUserMCP
from src.telemetry import initialize_telemetry, set_servers_installed

# Module-level dependency singletons
_security = HTTPBearer()
_auth_dependency = Depends(_security)


class OpenEdisonProxy:
    """
    Open Edison Single-User MCP Proxy Server

    Runs both FastAPI (for management API) and FastMCP (for MCP protocol)
    on different ports, similar to edison-watch but simplified for single-user.
    """

    def __init__(self, host: str = "localhost", port: int = 3000):
        self.host: str = host
        self.port: int = port

        # Initialize components
        self.single_user_mcp: SingleUserMCP = SingleUserMCP()

        # Initialize FastAPI app for management
        self.fastapi_app: FastAPI = self._create_fastapi_app()

    def _create_fastapi_app(self) -> FastAPI:  # noqa: C901 - centralized app wiring
        """Create and configure FastAPI application"""
        app = FastAPI(
            title="Open Edison MCP Proxy",
            description="Single-user MCP proxy server",
            version="0.1.0",
        )

        # Add CORS middleware
        app.add_middleware(
            CORSMiddleware,
            allow_origins=["*"],  # In production, be more restrictive
            allow_credentials=True,
            allow_methods=["*"],
            allow_headers=["*"],
        )

        # Register all routes
        self._register_routes(app)

        # If packaged frontend assets exist, mount at /dashboard
        try:
            # Prefer packaged assets under src/frontend_dist
            primary_candidate = Path(__file__).parent / "frontend_dist"
            secondary_candidate = Path(__file__).parent.parent / "frontend_dist"
            log.trace(
                "Checking dashboard assets candidates: primary={}, exists={}, secondary={}, exists={}",
                primary_candidate,
                primary_candidate.exists(),
                secondary_candidate,
                secondary_candidate.exists(),
            )
            static_dir = primary_candidate if primary_candidate.exists() else secondary_candidate
            if static_dir.exists():
                app.mount(
                    "/dashboard",
                    StaticFiles(directory=str(static_dir), html=True),
                    name="dashboard",
                )
                assets_dir = static_dir / "assets"
                if assets_dir.exists():
                    app.mount(
                        "/assets",
                        StaticFiles(directory=str(assets_dir), html=False),
                        name="dashboard-assets",
                    )
                # Serve service worker at root path for registration at /sw.js
                sw_path = static_dir / "sw.js"
                if sw_path.exists():

                    async def _sw() -> FileResponse:  # type: ignore[override]
                        # Service workers must be served from the origin root scope
                        return FileResponse(str(sw_path), media_type="application/javascript")

                    app.add_api_route("/sw.js", _sw, methods=["GET"])  # type: ignore[arg-type]
                favicon_path = static_dir / "favicon.ico"
                if favicon_path.exists():

                    async def _favicon() -> FileResponse:  # type: ignore[override]
                        return FileResponse(str(favicon_path))

                    app.add_api_route("/favicon.ico", _favicon, methods=["GET"])  # type: ignore[arg-type]
                log.info(f"📊 Dashboard static assets mounted at /dashboard from {static_dir}")
            else:
                # If running from an installed package (no repository indicators), fail fast.
                # If running from repository source (pyproject present alongside src/), skip mount.
                cwd = Path.cwd()
                repo_root_candidate = Path(__file__).parent.parent / "pyproject.toml"
                if not repo_root_candidate.exists():
                    msg = (
                        "Packaged dashboard assets not found. Expected at one of: "
                        f"{primary_candidate} or {secondary_candidate}. "
                        f"cwd={cwd}, __file__={Path(__file__).resolve()}"
                    )
                    log.error(msg)
                    raise RuntimeError(msg)
                log.debug(
                    "Repository source detected ({} present). Skipping dashboard mount.",
                    repo_root_candidate,
                )
        except Exception as mount_err:  # noqa: BLE001
            log.error(f"Failed to mount dashboard static assets: {mount_err}")
            raise

        # Special-case: serve SQLite db and config JSONs for dashboard (prod replacement for Vite @fs)
        def _resolve_db_path() -> Path:
            # Try configured database path first
            db_cfg = Config().logging.database_path
            db_path = Path(db_cfg)
            if db_path.is_absolute() and db_path.exists():
                return db_path
            # Check relative to config dir
            try:
                cfg_dir = _get_cfg_dir()
            except Exception:
                cfg_dir = Path.cwd()
            rel1 = cfg_dir / db_path
            if rel1.exists():
                return rel1
            # Also check relative to cwd as a fallback
            rel2 = Path.cwd() / db_path
            if rel2.exists():
                return rel2

            raise FileNotFoundError(f"Database file not found at {db_path}")

        async def _serve_db() -> FileResponse:  # type: ignore[override]
            db_file = _resolve_db_path()
            return FileResponse(str(db_file), media_type="application/octet-stream")

        # Provide multiple paths the SPA might attempt (both edison.db legacy and sessions.db canonical)
        for name in ("edison.db", "sessions.db"):
            app.add_api_route(f"/dashboard/{name}", _serve_db, methods=["GET"])  # type: ignore[arg-type]
            app.add_api_route(f"/{name}", _serve_db, methods=["GET"])  # type: ignore[arg-type]
            app.add_api_route(f"/@fs/dashboard//{name}", _serve_db, methods=["GET"])  # type: ignore[arg-type]
            app.add_api_route(f"/@fs/{name}", _serve_db, methods=["GET"])  # type: ignore[arg-type]
            # Also support URL-encoded '@' prefix used by some bundlers
            app.add_api_route(f"/%40fs/dashboard//{name}", _serve_db, methods=["GET"])  # type: ignore[arg-type]
            app.add_api_route(f"/%40fs/{name}", _serve_db, methods=["GET"])  # type: ignore[arg-type]

        # Config files (read + write)
        allowed_json_files = {
            "config.json",
            "tool_permissions.json",
            "resource_permissions.json",
            "prompt_permissions.json",
        }

        def _resolve_json_path(filename: str) -> Path:
            """
            Resolve a JSON config file path consistently with src.config defaults.

            Precedence for reads and writes:
            1) Config dir (OPEN_EDISON_CONFIG_DIR or platform default) — if file exists
            2) Repository/package defaults next to src/ — and bootstrap a copy into the config dir if missing
            3) Config dir target path (even if not yet created) as last resort
            """
            # 1) Config directory (preferred)
            try:
                base = _get_cfg_dir()
            except Exception:
                base = Path.cwd()
            target = base / filename
            if target.exists():
                return target

            # 2) Repository/package defaults next to src/
            repo_candidate = Path(__file__).parent.parent / filename
            if repo_candidate.exists():
                # Bootstrap a copy into config dir when possible (best effort)
                with suppress(Exception):
                    target.parent.mkdir(parents=True, exist_ok=True)
                    target.write_text(repo_candidate.read_text(encoding="utf-8"), encoding="utf-8")
                return target if target.exists() else repo_candidate

            # 3) Fall back to config dir path (will be created on save)
            return target

        async def _serve_json(filename: str) -> Response:  # type: ignore[override]
            if filename not in allowed_json_files:
                raise HTTPException(status_code=404, detail="Not found")
            json_path = _resolve_json_path(filename)
            if not json_path.exists():
                # Return empty object for missing files to avoid hard failures in UI
                return JSONResponse(content={}, media_type="application/json")
            return FileResponse(str(json_path), media_type="application/json")

        def _json_endpoint_factory(name: str) -> Callable[[], Awaitable[Response]]:
            async def endpoint() -> Response:
                return await _serve_json(name)

            return endpoint

        # GET endpoints for convenience
        for name in allowed_json_files:
            app.add_api_route(f"/{name}", _json_endpoint_factory(name), methods=["GET"])  # type: ignore[arg-type]
            app.add_api_route(f"/dashboard/{name}", _json_endpoint_factory(name), methods=["GET"])  # type: ignore[arg-type]

        # Save endpoint to persist JSON changes
        async def _save_json(body: dict[str, Any]) -> dict[str, str]:  # type: ignore[override]
            try:
                # Accept either {path, content} or {name, content}
                name = body.get("name")
                path_val = body.get("path")
                content = body.get("content", "")
                if not isinstance(content, str):
                    raise ValueError("content must be string")
                source: str = "unknown"
                if isinstance(name, str) and name in allowed_json_files:
                    target = _resolve_json_path(name)
                    source = f"name={name}"
                elif isinstance(path_val, str):
                    # Normalize path but restrict to allowed filenames, then resolve like reads
                    candidate = Path(path_val)
                    filename = candidate.name
                    if filename not in allowed_json_files:
                        raise ValueError("filename not allowed")
                    target = _resolve_json_path(filename)
                    source = f"path={path_val} -> filename={filename}"
                else:
                    raise ValueError("invalid target file")

                log.debug(
                    f"Saving JSON config ({source}), resolved target: {target} (bytes={len(content.encode('utf-8'))})"
                )

                _ = json.loads(content or "{}")
                target.write_text(content or "{}", encoding="utf-8")
                log.debug(f"Saved JSON config to {target}")

                # Clear cache for the config file, if it was config.json
                if name == "config.json":
                    clear_json_file_cache()

                return {"status": "ok"}
            except Exception as e:  # noqa: BLE001
                raise HTTPException(status_code=400, detail=f"Save failed: {e}") from e

        app.add_api_route("/__save_json__", _save_json, methods=["POST"])  # type: ignore[arg-type]

        # SSE events endpoint
        async def _events() -> StreamingResponse:  # type: ignore[override]
            queue = await events.subscribe()
            return StreamingResponse(
                events.sse_stream(queue),
                media_type="text/event-stream",
            )

        app.add_api_route("/events", _events, methods=["GET"])  # type: ignore[arg-type]

        # Approval endpoint to allow an item for the rest of the session
        class _ApprovalBody(BaseModel):
            session_id: str
            kind: Literal["tool", "resource", "prompt"]
            name: str

        async def _approve(body: _ApprovalBody) -> dict[str, Any]:  # type: ignore[override]
            try:
                # Mark approval once; no persistent overrides
                await events.approve_once(body.session_id, body.kind, body.name)

                # Notify listeners (best effort, log failure)
                events.fire_and_forget(
                    {
                        "type": "mcp_approved_once",
                        "session_id": body.session_id,
                        "kind": body.kind,
                        "name": body.name,
                    }
                )

                return {"status": "ok"}
            except HTTPException:
                raise
            except Exception as e:  # noqa: BLE001
                log.error(f"Approval failed: {e}")
                raise HTTPException(status_code=500, detail="Failed to approve item") from e

        app.add_api_route("/api/approve", _approve, methods=["POST"])  # type: ignore[arg-type]

        # Catch-all for @fs patterns; serve known db and json filenames
        async def _serve_fs_path(rest: str):  # type: ignore[override]
            target = rest.strip("/")
            # Basename-based allowlist
            basename = Path(target).name
            if basename in allowed_json_files:
                return await _serve_json(basename)
            if basename.endswith(("edison.db", "sessions.db")):
                return await _serve_db()
            raise HTTPException(status_code=404, detail="Not found")

        app.add_api_route("/@fs/{rest:path}", _serve_fs_path, methods=["GET"])  # type: ignore[arg-type]
        app.add_api_route("/%40fs/{rest:path}", _serve_fs_path, methods=["GET"])  # type: ignore[arg-type]

        # Redirect root to dashboard
        async def _root_redirect() -> RedirectResponse:  # type: ignore[override]
            return RedirectResponse(url="/dashboard")

        app.add_api_route("/", _root_redirect, methods=["GET"])  # type: ignore[arg-type]

        return app

    def _build_backend_config_top(
        self, server_name: str, body: "OpenEdisonProxy._ValidateRequest"
    ) -> dict[str, Any]:
        backend_entry: dict[str, Any] = {
            "command": body.command,
            "args": body.args,
            "env": body.env or {},
        }
        if body.roots:
            backend_entry["roots"] = body.roots
        return {"mcpServers": {server_name: backend_entry}}

    async def start(self) -> None:
        """Start the Open Edison proxy server"""
        log.info("🚀 Starting Open Edison MCP Proxy Server")
        log.info(f"FastAPI management API on {self.host}:{self.port + 1}")
        log.info(f"FastMCP protocol server on {self.host}:{self.port}")

        initialize_telemetry()

        # Ensure the sessions database exists and has the required schema
        try:
            with create_db_session():
                pass
        except Exception as db_err:  # noqa: BLE001
            log.warning(f"Failed to pre-initialize sessions database: {db_err}")

        # Initialize the FastMCP server (this handles starting enabled MCP servers)
        await self.single_user_mcp.initialize()

        # Emit snapshot of enabled servers
        enabled_count = len([s for s in Config().mcp_servers if s.enabled])
        set_servers_installed(enabled_count)

        # Add CORS middleware to FastAPI
        self.fastapi_app.add_middleware(
            CORSMiddleware,
            allow_origins=["*"],  # In production, be more restrictive
            allow_credentials=True,
            allow_methods=["*"],
            allow_headers=["*"],
        )

        # Create server configurations
        servers_to_run: list[Coroutine[Any, Any, None]] = []

        # FastAPI management server on port 3001
        fastapi_config = uvicorn.Config(
            app=self.fastapi_app,
            host=self.host,
            port=self.port + 1,
            log_level=Config().logging.level.lower(),
        )
        fastapi_server = uvicorn.Server(fastapi_config)
        servers_to_run.append(fastapi_server.serve())

        # FastMCP protocol server on port 3000 (stateful for session persistence)
        mcp_app = self.single_user_mcp.http_app(path="/mcp/", stateless_http=False)
        fastmcp_config = uvicorn.Config(
            app=mcp_app,
            host=self.host,
            port=self.port,
            log_level=Config().logging.level.lower(),
        )
        fastmcp_server = uvicorn.Server(fastmcp_config)
        servers_to_run.append(fastmcp_server.serve())

        # Run both servers concurrently
        log.info("🚀 Starting both FastAPI and FastMCP servers...")
        _ = await asyncio.gather(*servers_to_run)

    def _register_routes(self, app: FastAPI) -> None:
        """Register all routes for the FastAPI app"""
        # Register routes with their decorators
        app.add_api_route("/health", self.health_check, methods=["GET"])
        app.add_api_route(
            "/mcp/status",
            self.mcp_status,
            methods=["GET"],
        )
        # Endpoint to notify server that permissions JSONs changed; invalidate caches
        app.add_api_route(
            "/api/permissions-changed",
            self.permissions_changed,
            methods=["POST"],
        )
        app.add_api_route(
            "/mcp/validate",
            self.validate_mcp_server,
            methods=["POST"],
            # Intentionally no auth required for validation for now
        )
        app.add_api_route(
            "/mcp/mounted",
            self.get_mounted_servers,
            methods=["GET"],
            dependencies=[Depends(self.verify_api_key)],
        )
        app.add_api_route(
            "/mcp/reinitialize",
            self.reinitialize_mcp_servers,
            methods=["POST"],
            dependencies=[Depends(self.verify_api_key)],
        )
        app.add_api_route(
            "/mcp/mount/{server_name}",
            self.mount_mcp_server,
            methods=["POST"],
            dependencies=[Depends(self.verify_api_key)],
        )
        app.add_api_route(
            "/mcp/mount/{server_name}",
            self.unmount_mcp_server,
            methods=["DELETE"],
            dependencies=[Depends(self.verify_api_key)],
        )
        # Public sessions endpoint (no auth) for simple local dashboard
        app.add_api_route(
            "/sessions",
            self.get_sessions,
            methods=["GET"],
        )

        # OAuth endpoints
        app.add_api_route(
            "/mcp/oauth/status",
            self.get_oauth_status_all,
            methods=["GET"],
            dependencies=[Depends(self.verify_api_key)],
        )
        app.add_api_route(
            "/mcp/oauth/status/{server_name}",
            self.get_oauth_status,
            methods=["GET"],
            dependencies=[Depends(self.verify_api_key)],
        )
        app.add_api_route(
            "/mcp/oauth/test-connection/{server_name}",
            self.oauth_test_connection,
            methods=["POST"],
            dependencies=[Depends(self.verify_api_key)],
        )
        app.add_api_route(
            "/mcp/oauth/tokens/{server_name}",
            self.oauth_clear_tokens,
            methods=["DELETE"],
            dependencies=[Depends(self.verify_api_key)],
        )
        app.add_api_route(
            "/mcp/oauth/refresh/{server_name}",
            self.oauth_refresh_status,
            methods=["POST"],
            dependencies=[Depends(self.verify_api_key)],
        )

    async def verify_api_key(
        self, credentials: HTTPAuthorizationCredentials = _auth_dependency
    ) -> str:
        """
        Dependency to verify API key from Authorization header.

        Returns the API key string if valid, otherwise raises HTTPException.
        """
        if credentials.credentials != Config().server.api_key:
            raise HTTPException(status_code=status.HTTP_401_UNAUTHORIZED, detail="Invalid API key")
        return credentials.credentials

    async def permissions_changed(self) -> dict[str, Any]:
        """Invalidate SingleUserMCP manager caches after permissions JSON changed.

        This attempts to clear any known cache methods on the internal managers and then
        warms the lists to ensure subsequent list calls reflect current state.
        """
        try:
            mcp = self.single_user_mcp
            # Warm managers so any internal caches are refreshed
            await mcp._tool_manager.list_tools()  # type: ignore[attr-defined]
            await mcp._resource_manager.list_resources()  # type: ignore[attr-defined]
            await mcp._prompt_manager.list_prompts()  # type: ignore[attr-defined]
            return {"status": "ok"}
        except Exception as e:  # noqa: BLE001
            log.error(f"Failed to process permissions-changed: {e}")
            raise HTTPException(status_code=500, detail="Failed to invalidate caches") from e

    async def mcp_status(self) -> dict[str, list[dict[str, Any]]]:
        """Get status of configured MCP servers (auth required)."""
        return {
            "servers": [
                {
                    "name": server.name,
                    "enabled": server.enabled,
                }
                for server in Config().mcp_servers
            ]
        }

    async def health_check(self) -> dict[str, Any]:
        """Health check endpoint"""
        return {"status": "healthy", "version": "0.1.0", "mcp_servers": len(Config().mcp_servers)}

    async def get_mounted_servers(self) -> dict[str, Any]:
        """Get list of currently mounted MCP servers."""
        try:
            mounted = await self.single_user_mcp.get_mounted_servers()
            return {"mounted_servers": mounted}
        except Exception as e:
            log.error(f"Failed to get mounted servers: {e}")
            raise HTTPException(
                status_code=500,
                detail=f"Failed to get mounted servers: {str(e)}",
            ) from e

    async def reinitialize_mcp_servers(self) -> dict[str, Any]:
        """Reinitialize all MCP servers by creating a fresh instance and reloading config.

        Returns a JSON payload summarizing the final mounted servers so callers can display status.
        """
        try:
            log.info("🔄 Reinitializing MCP servers via API endpoint")

            # Initialize the new instance with fresh config
            await self.single_user_mcp.initialize()

            # Summarize final mounted servers
            try:
                mounted = await self.single_user_mcp.get_mounted_servers()
            except Exception:
                log.error("Failed to get mounted servers")
                mounted = []

            names = [m.get("name", "") for m in mounted]
            return {
                "status": "ok",
                "total_final_mounted": len(mounted),
                "mounted_servers": names,
            }

        except Exception as e:
            log.error(f"❌ Failed to reinitialize MCP servers: {e}")
            raise HTTPException(
                status_code=500,
                detail=f"Failed to reinitialize MCP servers: {str(e)}",
            ) from e

    async def mount_mcp_server(self, server_name: str) -> dict[str, Any]:
        """Mount a single MCP server by name (auth required)."""
        try:
            ok = await self.single_user_mcp.mount_server(server_name)
            return {"mounted": bool(ok), "server": server_name}
        except Exception as e:
            log.error(f"❌ Failed to mount server {server_name}: {e}")
            raise HTTPException(
                status_code=500, detail=f"Failed to mount server {server_name}: {str(e)}"
            ) from e

    async def unmount_mcp_server(self, server_name: str) -> dict[str, Any]:
        """Unmount a previously mounted MCP server by name (auth required)."""
        try:
            ok = await self.single_user_mcp.unmount(server_name)
            return {"unmounted": bool(ok), "server": server_name}
        except Exception as e:
            log.error(f"❌ Failed to unmount server {server_name}: {e}")
            raise HTTPException(
                status_code=500, detail=f"Failed to unmount server {server_name}: {str(e)}"
            ) from e

    async def get_sessions(self) -> dict[str, Any]:
        """Return recent MCP session summaries from local SQLite.

        Response shape:
        {
          "sessions": [
            {
              "session_id": str,
              "correlation_id": str,
              "tool_calls": list[dict[str, Any]],
              "data_access_summary": dict[str, Any]
            },
            ...
          ]
        }
        """
        try:
            with create_db_session() as db_session:
                # Fetch latest 100 sessions by primary key desc
                results = (
                    db_session.query(MCPSessionModel)
                    .order_by(MCPSessionModel.id.desc())
                    .limit(100)
                    .all()
                )

                sessions: list[dict[str, Any]] = []
                for row_model in results:
                    row = cast(Any, row_model)
                    tool_calls_val = row.tool_calls
                    data_access_summary_val = row.data_access_summary
                    sessions.append(
                        {
                            "session_id": row.session_id,
                            "correlation_id": row.correlation_id,
                            "tool_calls": tool_calls_val
                            if isinstance(tool_calls_val, list)
                            else [],
                            "data_access_summary": data_access_summary_val
                            if isinstance(data_access_summary_val, dict)
                            else {},
                        }
                    )

                return {"sessions": sessions}
        except Exception as e:
            log.error(f"Failed to fetch sessions: {e}")
            raise HTTPException(status_code=500, detail="Failed to fetch sessions") from e

    # ---- MCP validation ----
    class _ValidateRequest(BaseModel):
        name: str | None = Field(None, description="Optional server name label")
        command: str = Field(..., description="Executable to run, e.g. 'npx' or 'uvx'")
        args: list[str] = Field(default_factory=list, description="Arguments to the command")
        env: dict[str, str] | None = Field(
            default=None,
            description="Environment variables for the subprocess (values should already exist)",
        )
        roots: list[str] | None = Field(
            default=None, description="Optional allowed roots for the MCP server"
        )
        timeout_s: float | None = Field(20.0, description="Overall timeout for validation")

    async def validate_mcp_server(self, body: _ValidateRequest) -> dict[str, Any]:  # noqa: C901
        """
        Validate an MCP server by launching it via FastMCP and listing capabilities.

        Returns tools, resources, and prompts if successful.
        """

        server_name = body.name or "validation"
        backend_cfg = self._build_backend_config_top(server_name, body)

        log.info(
            f"Validating MCP server command for '{server_name}': {body.command} {' '.join(body.args)}"
        )

        server: FastMCP[Any] | None = None
        try:
            # Guard for template entries with no command configured
            if not body.command or not body.command.strip():
                return {
                    "valid": False,
                    "error": "No command configured (template entry)",
                    "server": {
                        "name": server_name,
                        "command": body.command,
                        "args": body.args,
                        "has_roots": bool(body.roots),
                    },
                }

            server = FastMCP.as_proxy(
                backend=backend_cfg, name=f"open-edison-validate-{server_name}"
            )
            tools, resources, prompts = await self._list_all_capabilities(server, body)

            return {
                "valid": True,
                "server": {
                    "name": server_name,
                    "command": body.command,
                    "args": body.args,
                    "has_roots": bool(body.roots),
                },
                "tools": [self._safe_tool(t, prefix=server_name) for t in tools],
                "resources": [self._safe_resource(r) for r in resources],
                "prompts": [self._safe_prompt(p, prefix=server_name) for p in prompts],
            }
        except TimeoutError as te:  # noqa: PERF203
            log.error(f"MCP validation timed out: {te}\n{traceback.format_exc()}")
            return {
                "valid": False,
                "error": "Validation timed out",
                "server": {
                    "name": server_name,
                    "command": body.command,
                    "args": body.args,
                    "has_roots": bool(body.roots),
                },
            }
        except Exception as e:  # noqa: BLE001
            log.error(f"MCP validation failed: {e}\n{traceback.format_exc()}")
            return {
                "valid": False,
                "error": str(e),
                "server": {
                    "name": server_name,
                    "command": body.command,
                    "args": body.args,
                    "has_roots": bool(body.roots),
                },
            }
        finally:
            # Best-effort cleanup if FastMCP exposes a shutdown/close
            try:
                if isinstance(server, FastMCP):
                    result = server.shutdown()  # type: ignore[attr-defined]
                    # If it returns an awaitable, await it
                    if isinstance(result, Awaitable):
                        await result  # type: ignore[func-returns-value]
            except Exception as cleanup_err:  # noqa: BLE001
                log.debug(f"Validator cleanup skipped/failed: {cleanup_err}")

    async def _list_all_capabilities(
        self, server: FastMCP[Any], body: "OpenEdisonProxy._ValidateRequest"
    ) -> tuple[list[Any], list[Any], list[Any]]:
        s: Any = server

        async def _call_list(kind: str) -> list[Any]:
            # Prefer public list_*; fallback to _list_* for proxies that expose private methods
            for attr in (f"list_{kind}", f"_list_{kind}"):
                if hasattr(s, attr):
                    method = getattr(s, attr)
                    return await method()
            raise AttributeError(f"Proxy does not expose list method for {kind}")

        async def list_all() -> tuple[list[Any], list[Any], list[Any]]:
            tools = await _call_list("tools")
            resources = await _call_list("resources")
            prompts = await _call_list("prompts")
            return tools, resources, prompts

        timeout = body.timeout_s if isinstance(body.timeout_s, (int | float)) else 20.0
        return await asyncio.wait_for(list_all(), timeout=timeout)

    def _safe_tool(self, t: Any, prefix: str) -> dict[str, Any]:
        name = getattr(t, "name", None)
        description = getattr(t, "description", None)
        return {
            "name": prefix + "_" + str(name) if name is not None else "",
            "description": description,
        }

    def _safe_resource(self, r: Any) -> dict[str, Any]:
        uri = getattr(r, "uri", None)
        try:
            uri_str = str(uri) if uri is not None else ""
        except Exception:
            uri_str = ""
        description = getattr(r, "description", None)
        return {"uri": uri_str, "description": description}

    def _safe_prompt(self, p: Any, prefix: str) -> dict[str, Any]:
        name = getattr(p, "name", None)
        description = getattr(p, "description", None)
        return {
            "name": prefix + "_" + str(name) if name is not None else "",
            "description": description,
        }

    # ---- OAuth endpoints ----

    async def get_oauth_status_all(self) -> dict[str, Any]:
        """Get OAuth status for all configured MCP servers."""
        try:
            oauth_manager = get_oauth_manager()

            servers_info = {}
            for server_config in Config().mcp_servers:
                server_name = server_config.name
                info = oauth_manager.get_server_info(server_name)

                if info:
                    # Use cached OAuth info
                    servers_info[server_name] = {
                        "server_name": info.server_name,
                        "status": info.status.value,
                        "error_message": info.error_message,
                        "token_expires_at": info.token_expires_at,
                        "has_refresh_token": info.has_refresh_token,
                        "scopes": info.scopes,
                    }
                else:
                    # OAuth status not checked yet - check proactively for remote servers
                    if server_config.is_remote_server():
                        remote_url = server_config.get_remote_url()
                        log.info(f"🔍 Proactively checking OAuth for remote server {server_name}")

                        # Check OAuth requirements for this remote server
                        oauth_info = await oauth_manager.check_oauth_requirement(
                            server_name, remote_url
                        )

                        servers_info[server_name] = {
                            "server_name": oauth_info.server_name,
                            "status": oauth_info.status.value,
                            "error_message": oauth_info.error_message,
                            "token_expires_at": oauth_info.token_expires_at,
                            "has_refresh_token": oauth_info.has_refresh_token,
                            "scopes": oauth_info.scopes,
                        }
                    else:
                        # Local server - no OAuth needed
                        servers_info[server_name] = {
                            "server_name": server_name,
                            "status": OAuthStatus.NOT_REQUIRED.value,
                            "error_message": None,
                            "token_expires_at": None,
                            "has_refresh_token": False,
                            "scopes": None,
                        }

            return {"oauth_status": servers_info}

        except Exception as e:
            log.error(f"Failed to get OAuth status for all servers: {e}")
            raise HTTPException(
                status_code=500,
                detail=f"Failed to get OAuth status: {str(e)}",
            ) from e

    def _find_server_config(self, server_name: str) -> MCPServerConfig:
        """Find server configuration by name."""
        for config_server in Config().mcp_servers:
            if config_server.name == server_name:
                return config_server
        raise HTTPException(
            status_code=404,
            detail=f"Server configuration not found: {server_name}",
        )

    async def get_oauth_status(self, server_name: str) -> dict[str, Any]:
        """Get OAuth status for a specific MCP server."""
        try:
            server_config = self._find_server_config(server_name)
            oauth_manager = get_oauth_manager()

            # Get the remote URL if this is a remote server
            remote_url = server_config.get_remote_url()

            # Check or refresh OAuth status
            oauth_info = await oauth_manager.check_oauth_requirement(server_name, remote_url)

            return {
                "server_name": oauth_info.server_name,
                "mcp_url": oauth_info.mcp_url,
                "status": oauth_info.status.value,
                "error_message": oauth_info.error_message,
                "token_expires_at": oauth_info.token_expires_at,
                "has_refresh_token": oauth_info.has_refresh_token,
                "scopes": oauth_info.scopes,
                "client_name": oauth_info.client_name,
            }

        except HTTPException:
            raise
        except Exception as e:
            log.error(f"Failed to get OAuth status for {server_name}: {e}")
            raise HTTPException(
                status_code=500,
                detail=f"Failed to get OAuth status: {str(e)}",
            ) from e

    class _OAuthAuthorizeRequest(BaseModel):
        scopes: list[str] | None = Field(None, description="OAuth scopes to request")
        client_name: str | None = Field(None, description="Client name for OAuth registration")

    async def oauth_test_connection(
        self, server_name: str, body: _OAuthAuthorizeRequest | None = None
    ) -> dict[str, Any]:
        """
        Test connection to a remote MCP server, triggering OAuth flow if needed.

        This endpoint creates a temporary FastMCP client with OAuth authentication
        and attempts to make a connection. This automatically triggers FastMCP's
        OAuth flow, which will open a browser for user authorization.
        """
        try:
            server_config = self._find_server_config(server_name)
            oauth_manager = get_oauth_manager()

            # Check if this is a remote server
            if not server_config.is_remote_server():
                raise HTTPException(
                    status_code=400,
                    detail=f"Server {server_name} is a local server and does not support OAuth",
                )

            # Get the remote URL
            remote_url = server_config.get_remote_url()
            if not remote_url:
                raise HTTPException(
                    status_code=400, detail=f"Server {server_name} does not have a valid remote URL"
                )

            # Get OAuth configuration
            scopes = None
            client_name = None

            if body:
                scopes = body.scopes
                client_name = body.client_name

            # Use server config OAuth settings if not provided in request
            if not scopes and server_config.oauth_scopes:
                scopes = server_config.oauth_scopes
            if not client_name and server_config.oauth_client_name:
                client_name = server_config.oauth_client_name

            log.info(f"🔗 Testing connection to {server_name} at {remote_url}")

<<<<<<< HEAD
=======
            # Import FastMCP client for testing
            from fastmcp import Client as FastMCPClient

>>>>>>> 0e9ef23e
            # Create OAuth auth object
            oauth = OpenEdisonOAuth(
                mcp_url=remote_url,
                scopes=scopes,
                client_name=client_name or "OpenEdison MCP Gateway",
                token_storage_cache_dir=oauth_manager.cache_dir,
                callback_port=50001,
            )

            # Create a temporary client and test the connection
            # This will automatically trigger OAuth flow if tokens don't exist
            try:
                async with FastMCPClient(remote_url, auth=oauth) as client:
                    # Try to ping the server - this triggers OAuth if needed
                    log.info(
                        f"🔐 Attempting to connect to {server_name} (may open browser for OAuth)..."
                    )
                    await client.ping()
                    log.info(f"✅ Successfully connected to {server_name}")

                    # Update OAuth status in manager
                    await oauth_manager.check_oauth_requirement(server_name, remote_url)

                    return {
                        "status": "connection_successful",
                        "message": f"Successfully connected to {server_name}. OAuth tokens are now cached.",
                        "server_name": server_name,
                    }

            except Exception as e:
                log.error(f"❌ Failed to connect to {server_name}: {e}")

                # Check if this was an OAuth-related error
                error_message = str(e)
                if "oauth" in error_message.lower() or "authorization" in error_message.lower():
                    return {
                        "status": "oauth_required",
                        "message": f"OAuth authorization completed for {server_name}. Please try connecting again.",
                        "server_name": server_name,
                    }
                raise HTTPException(
                    status_code=500, detail=f"Connection test failed: {error_message}"
                ) from None

        except HTTPException:
            raise
        except Exception as e:
            log.error(f"Failed to test connection for {server_name}: {e}")
            raise HTTPException(
                status_code=500,
                detail=f"Failed to test connection: {str(e)}",
            ) from e

    async def oauth_clear_tokens(self, server_name: str) -> dict[str, Any]:
        """Clear stored OAuth tokens for a server."""
        try:
            server_config = self._find_server_config(server_name)
            oauth_manager = get_oauth_manager()

            # Check if this is a remote server
            if not server_config.is_remote_server():
                raise HTTPException(
                    status_code=400,
                    detail=f"Server {server_name} is a local server and does not support OAuth",
                )

            # Get the remote URL
            remote_url = server_config.get_remote_url()
            if not remote_url:
                raise HTTPException(
                    status_code=400, detail=f"Server {server_name} does not have a valid remote URL"
                )

            success = oauth_manager.clear_tokens(server_name, remote_url)

            if success:
                return {
                    "status": "success",
                    "message": f"OAuth tokens cleared for {server_name}",
                    "server_name": server_name,
                }
            raise HTTPException(
                status_code=500, detail=f"Failed to clear OAuth tokens for {server_name}"
            )

        except HTTPException:
            raise
        except Exception as e:
            log.error(f"Failed to clear OAuth tokens for {server_name}: {e}")
            raise HTTPException(
                status_code=500,
                detail=f"Failed to clear OAuth tokens: {str(e)}",
            ) from e

    async def oauth_refresh_status(self, server_name: str) -> dict[str, Any]:
        """Refresh OAuth status for a server."""
        try:
            server_config = self._find_server_config(server_name)
            oauth_manager = get_oauth_manager()

            # Check if this is a remote server
            if not server_config.is_remote_server():
                raise HTTPException(
                    status_code=400,
                    detail=f"Server {server_name} is a local server and does not support OAuth",
                )

            # Get the remote URL (now guaranteed to be non-None for remote servers)
            remote_url = server_config.get_remote_url()
            if not remote_url:
                raise HTTPException(
                    status_code=400, detail=f"Server {server_name} does not have a valid remote URL"
                )

            # Refresh OAuth status
            oauth_info = await oauth_manager.refresh_server_status(server_name, remote_url)

            return {
                "status": "refreshed",
                "server_name": oauth_info.server_name,
                "oauth_status": oauth_info.status.value,
                "error_message": oauth_info.error_message,
                "token_expires_at": oauth_info.token_expires_at,
                "has_refresh_token": oauth_info.has_refresh_token,
                "scopes": oauth_info.scopes,
            }

        except HTTPException:
            raise
        except Exception as e:
            log.error(f"Failed to refresh OAuth status for {server_name}: {e}")
            raise HTTPException(
                status_code=500,
                detail=f"Failed to refresh OAuth status: {str(e)}",
            ) from e<|MERGE_RESOLUTION|>--- conflicted
+++ resolved
@@ -955,12 +955,6 @@
 
             log.info(f"🔗 Testing connection to {server_name} at {remote_url}")
 
-<<<<<<< HEAD
-=======
-            # Import FastMCP client for testing
-            from fastmcp import Client as FastMCPClient
-
->>>>>>> 0e9ef23e
             # Create OAuth auth object
             oauth = OpenEdisonOAuth(
                 mcp_url=remote_url,
